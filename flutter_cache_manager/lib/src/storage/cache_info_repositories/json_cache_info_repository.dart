import 'dart:async';
import 'dart:convert';
import 'dart:io';
import 'dart:math';

<<<<<<< HEAD
import 'package:collection/collection.dart';
=======
import 'package:flutter/widgets.dart';
>>>>>>> 0fbc3550
import 'package:flutter_cache_manager/src/storage/cache_object.dart';
import 'package:path/path.dart';
import 'package:path_provider/path_provider.dart';

import 'cache_info_repository.dart';
import 'helper_methods.dart';

class JsonCacheInfoRepository extends CacheInfoRepository
    with CacheInfoRepositoryHelperMethods {
  Directory? directory;
  String? path;
  String? databaseName;

  /// Either the path or the database name should be provided.
  /// If the path is provider it should end with '{databaseName}.json',
  /// for example: /data/user/0/com.example.example/databases/imageCache.json
  JsonCacheInfoRepository({this.path, this.databaseName})
      : assert(path == null || databaseName == null);

  /// The directory and the databaseName should both the provided. The database
  /// is stored as {databaseName}.json in the directory,
  JsonCacheInfoRepository.withFile(File file)
      : assert(file != null),
        _file = file;

  File? _file;
  final Map<String, CacheObject> _cacheObjects = {};
  final Map<int, Map<String, dynamic>> _jsonCache = {};

  @override
  Future<bool> open() async {
    if (!shouldOpenOnNewConnection()) {
      return openCompleter!.future;
    }
    var file = await _getFile();
    await _readFile(file);
    return opened();
  }

  @override
  Future<CacheObject?> get(String key) async {
    return _cacheObjects.values.firstWhereOrNull(
      (element) => element.key == key,
    );
  }

  @override
  Future<List<CacheObject>> getAllObjects() async {
    return _cacheObjects.values.toList();
  }

  @override
  Future<CacheObject> insert(
    CacheObject cacheObject, {
    bool setTouchedToNow = true,
  }) async {
    if (cacheObject.id != null) {
      throw ArgumentError("Inserted objects shouldn't have an existing id.");
    }
    var keys = _jsonCache.keys;
    var lastId = keys.isEmpty ? 0 : keys.reduce(max);
    var id = lastId + 1;

    cacheObject = cacheObject.copyWith(id: id);
    return _put(cacheObject, setTouchedToNow);
  }

  @override
  Future<int> update(
    CacheObject cacheObject, {
    bool setTouchedToNow = true,
  }) async {
    if (cacheObject.id == null) {
      throw ArgumentError('Updated objects should have an existing id.');
    }
    _put(cacheObject, setTouchedToNow);
    return 1;
  }

  @override
  Future updateOrInsert(CacheObject cacheObject) {
    return cacheObject.id == null ? insert(cacheObject) : update(cacheObject);
  }

  @override
  Future<List<CacheObject>> getObjectsOverCapacity(int capacity) async {
    var allSorted = _cacheObjects.values.toList()
      ..sort((c1, c2) => c1.touched!.compareTo(c2.touched!));
    if (allSorted.length <= capacity) return [];
    return allSorted.getRange(0, allSorted.length - capacity).toList();
  }

  @override
  Future<List<CacheObject>> getOldObjects(Duration maxAge) async {
    var oldestTimestamp = DateTime.now().subtract(maxAge);
    return _cacheObjects.values
        .where(
          (element) => element.touched!.isBefore(oldestTimestamp),
        )
        .toList();
  }

  @override
  Future<int> delete(int id) async {
    var cacheObject = _cacheObjects.values.firstWhereOrNull(
      (element) => element.id == id,
    );
    if (cacheObject == null) {
      return 0;
    }
    _remove(cacheObject);
    return 1;
  }

  @override
  Future<int> deleteAll(Iterable<int> ids) async {
    var deleted = 0;
    for (var id in ids) {
      deleted += await delete(id);
    }
    return deleted;
  }

  @override
  Future<bool> close() async {
    if (!shouldClose()) {
      return false;
    }
    await _saveFile();
    return true;
  }

  Future _readFile(File file) async {
<<<<<<< HEAD
    _cacheObjects.clear();
    _jsonCache.clear();
    if (await file.exists()) {
      var jsonString = await file.readAsString();
      var json = jsonDecode(jsonString) as List<dynamic>;
      for (var element in json) {
        if (element is! Map<String, dynamic>) continue;
        var map = element;
        var cacheObject = CacheObject.fromMap(map);
        _jsonCache[cacheObject.id!] = map;
        _cacheObjects[cacheObject.key] = cacheObject;
=======
    _cacheObjects = {};
    _jsonCache = {};
    if (await _file.exists()) {
      try {
        var jsonString = await _file.readAsString();
        var json = jsonDecode(jsonString) as List<dynamic>;
        for (var element in json) {
          if (element is! Map<String, dynamic>) continue;
          var map = element as Map<String, dynamic>;
          var cacheObject = CacheObject.fromMap(map);
          _jsonCache[cacheObject.id] = map;
          _cacheObjects[cacheObject.key] = cacheObject;
        }
      }catch(e, stacktrace){
        FlutterError.reportError(FlutterErrorDetails(
          exception: e,
          stack: stacktrace,
          library: 'flutter cache manager',
          context: ErrorDescription('Thrown when reading the file containing '
              'cache info. The cached files cannot be used by the cache manager'
              'anymore.'),
        ));
>>>>>>> 0fbc3550
      }
    }
  }

  CacheObject _put(CacheObject cacheObject, bool setTouchedToNow) {
    final map = cacheObject.toMap(setTouchedToNow: setTouchedToNow);
    _jsonCache[cacheObject.id!] = map;
    var updatedCacheObject = CacheObject.fromMap(map);
    _cacheObjects[cacheObject.key] = updatedCacheObject;
    _cacheUpdated();
    return updatedCacheObject;
  }

  void _remove(CacheObject cacheObject) {
    _cacheObjects.remove(cacheObject.key);
    _jsonCache.remove(cacheObject.id);
    _cacheUpdated();
  }

  void _cacheUpdated() {
    timer?.cancel();
    timer = Timer(timerDuration, _saveFile);
  }

  Timer? timer;
  Duration timerDuration = const Duration(seconds: 3);

  Future _saveFile() async {
    timer?.cancel();
    timer = null;
    await _file!.writeAsString(jsonEncode(_jsonCache.values.toList()));
  }

  @override
  Future deleteDataFile() async {
    var file = await _getFile();
    if (await file.exists()) {
      await file.delete();
    }
  }

  @override
  Future<bool> exists() async {
    var file = await _getFile();
    return file.exists();
  }

  Future<File> _getFile() async {
    if (_file == null) {
      if (path != null) {
        directory = File(path!).parent;
      } else {
        directory ??= await getApplicationSupportDirectory();
      }
      await directory!.create(recursive: true);
      if (path == null || !path!.endsWith('.json')) {
        path = join(directory!.path, '$databaseName.json');
      }
      _file = File(path!);
    }
    return _file!;
  }
}<|MERGE_RESOLUTION|>--- conflicted
+++ resolved
@@ -3,11 +3,8 @@
 import 'dart:io';
 import 'dart:math';
 
-<<<<<<< HEAD
 import 'package:collection/collection.dart';
-=======
 import 'package:flutter/widgets.dart';
->>>>>>> 0fbc3550
 import 'package:flutter_cache_manager/src/storage/cache_object.dart';
 import 'package:path/path.dart';
 import 'package:path_provider/path_provider.dart';
@@ -141,30 +138,17 @@
   }
 
   Future _readFile(File file) async {
-<<<<<<< HEAD
     _cacheObjects.clear();
     _jsonCache.clear();
     if (await file.exists()) {
-      var jsonString = await file.readAsString();
-      var json = jsonDecode(jsonString) as List<dynamic>;
-      for (var element in json) {
-        if (element is! Map<String, dynamic>) continue;
-        var map = element;
-        var cacheObject = CacheObject.fromMap(map);
-        _jsonCache[cacheObject.id!] = map;
-        _cacheObjects[cacheObject.key] = cacheObject;
-=======
-    _cacheObjects = {};
-    _jsonCache = {};
-    if (await _file.exists()) {
       try {
-        var jsonString = await _file.readAsString();
+        var jsonString = await file.readAsString();
         var json = jsonDecode(jsonString) as List<dynamic>;
         for (var element in json) {
           if (element is! Map<String, dynamic>) continue;
-          var map = element as Map<String, dynamic>;
+          var map = element;
           var cacheObject = CacheObject.fromMap(map);
-          _jsonCache[cacheObject.id] = map;
+          _jsonCache[cacheObject.id!] = map;
           _cacheObjects[cacheObject.key] = cacheObject;
         }
       }catch(e, stacktrace){
@@ -176,7 +160,6 @@
               'cache info. The cached files cannot be used by the cache manager'
               'anymore.'),
         ));
->>>>>>> 0fbc3550
       }
     }
   }
