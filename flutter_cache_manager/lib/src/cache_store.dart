import 'dart:async';
import 'dart:io';

import 'package:file/file.dart' as f;
import 'package:flutter_cache_manager/src/result/file_info.dart';
import 'package:flutter_cache_manager/src/storage/cache_info_repository.dart';
import 'package:flutter_cache_manager/src/storage/cache_object.dart';
import 'package:flutter_cache_manager/src/storage/cache_object_provider.dart';
import 'package:path/path.dart' as p;
import 'package:pedantic/pedantic.dart';
import 'package:sqflite/sqflite.dart';

///Flutter Cache Manager
///Copyright (c) 2019 Rene Floor
///Released under MIT License.

class CacheStore {
  Duration cleanupRunMinInterval;

  final _futureCache = <String, Future<CacheObject>>{};
  final _memCache = <String, CacheObject>{};

  Future<f.Directory> fileDir;
  f.Directory _fileDir;

  final String storeKey;
  Future<CacheInfoRepository> _cacheInfoRepository;
  final int _capacity;
  final Duration _maxAge;

  DateTime lastCleanupRun = DateTime.now();
  Timer _scheduledCleanup;

  CacheStore(
      Future<f.Directory> basedir, this.storeKey, this._capacity, this._maxAge,
      {Future<CacheInfoRepository> cacheRepoProvider,
      this.cleanupRunMinInterval = const Duration(seconds: 10)}) {
    fileDir = basedir.then((dir) => _fileDir = dir);
    _cacheInfoRepository = cacheRepoProvider ?? _getObjectProvider();
  }

  Future<CacheInfoRepository> _getObjectProvider() async {
    final databasesPath = await getDatabasesPath();
    try {
      await Directory(databasesPath).create(recursive: true);
    } catch (_) {}
    final provider = CacheObjectProvider(p.join(databasesPath, '$storeKey.db'));
    await provider.open();
    return provider;
  }

  Future<FileInfo> getFile(String key, {bool ignoreMemCache = false}) async {
    final cacheObject =
        await retrieveCacheData(key, ignoreMemCache: ignoreMemCache);
    if (cacheObject == null || cacheObject.relativePath == null) {
      return null;
    }
    final file = (await fileDir).childFile(cacheObject.relativePath);
    return FileInfo(
      file,
      FileSource.Cache,
      cacheObject.validTill,
      cacheObject.url,
    );
  }

  Future<void> putFile(CacheObject cacheObject) async {
    _memCache[cacheObject.key] = cacheObject;
    await _updateCacheDataInDatabase(cacheObject);
  }

<<<<<<< HEAD
  Future<CacheObject> retrieveCacheData(String key,
      {bool ignoreMemCache = false}) {
    if (!ignoreMemCache && _memCache.containsKey(key)) {
      return Future.value(_memCache[key]);
=======
  Future<CacheObject> retrieveCacheData(String url,
      {bool ignoreMemCache = false}) async {
    if (!ignoreMemCache && _memCache.containsKey(url)) {
      if (await _fileExists(_memCache[url])) {
        return _memCache[url];
      }
>>>>>>> 9c4a43e1
    }
    if (!_futureCache.containsKey(key)) {
      final completer = Completer<CacheObject>();
<<<<<<< HEAD
      _getCacheDataFromDatabase(key).then((cacheObject) async {
=======
      unawaited(_getCacheDataFromDatabase(url).then((cacheObject) async {
>>>>>>> 9c4a43e1
        if (cacheObject != null && !await _fileExists(cacheObject)) {
          final provider = await _cacheInfoRepository;
          await provider.delete(cacheObject.id);
          cacheObject = null;
        }

<<<<<<< HEAD
        _memCache[key] = cacheObject;
        unawaited(_futureCache.remove(key));
      });
      _futureCache[key] = completer.future;
=======
        _memCache[url] = cacheObject;
        completer.complete(cacheObject);
        unawaited(_futureCache.remove(url));
      }));
      _futureCache[url] = completer.future;
>>>>>>> 9c4a43e1
    }
    return _futureCache[key];
  }

  FileInfo getFileFromMemory(String key) {
    if (_memCache[key] == null || _fileDir == null) {
      return null;
    }
    final cacheObject = _memCache[key];
    final file = _fileDir.childFile(cacheObject.relativePath);
    return FileInfo(
        file, FileSource.Cache, cacheObject.validTill, cacheObject.url);
  }

  Future<bool> _fileExists(CacheObject cacheObject) async {
    if (cacheObject?.relativePath == null) {
      return false;
    }

    var dirPath = await fileDir;
    var file = dirPath.childFile(cacheObject.relativePath);
    return file.exists();
  }

  Future<CacheObject> _getCacheDataFromDatabase(String key) async {
    final provider = await _cacheInfoRepository;
    final data = await provider.get(key);
    if (await _fileExists(data)) {
      unawaited(_updateCacheDataInDatabase(data));
    }
    _scheduleCleanup();
    return data;
  }

  void _scheduleCleanup() {
    if (_scheduledCleanup != null) {
      return;
    }
    _scheduledCleanup = Timer(cleanupRunMinInterval, () {
      _scheduledCleanup = null;
      _cleanupCache();
    });
  }

  Future<dynamic> _updateCacheDataInDatabase(CacheObject cacheObject) async {
    final provider = await _cacheInfoRepository;
    return provider.updateOrInsert(cacheObject);
  }

  Future<void> _cleanupCache() async {
    final toRemove = <int>[];
    final provider = await _cacheInfoRepository;

    final overCapacity = await provider.getObjectsOverCapacity(_capacity);
    for (final cacheObject in overCapacity) {
      unawaited(_removeCachedFile(cacheObject, toRemove));
    }

    final oldObjects = await provider.getOldObjects(_maxAge);
    for (final cacheObject in oldObjects) {
      unawaited(_removeCachedFile(cacheObject, toRemove));
    }

    await provider.deleteAll(toRemove);
  }

  Future<void> emptyCache() async {
    final provider = await _cacheInfoRepository;
    final toRemove = <int>[];
    final allObjects = await provider.getAllObjects();
    for (final cacheObject in allObjects) {
      unawaited(_removeCachedFile(cacheObject, toRemove));
    }
    await provider.deleteAll(toRemove);
  }

  void emptyMemoryCache() {
    _memCache.clear();
  }

  Future<void> removeCachedFile(CacheObject cacheObject) async {
    final provider = await _cacheInfoRepository;
    final toRemove = <int>[];
    unawaited(_removeCachedFile(cacheObject, toRemove));
    await provider.deleteAll(toRemove);
  }

  Future<void> _removeCachedFile(
      CacheObject cacheObject, List<int> toRemove) async {
    if (toRemove.contains(cacheObject.id)) return;

    toRemove.add(cacheObject.id);
    if (_memCache.containsKey(cacheObject.key)) {
      _memCache.remove(cacheObject.key);
    }
    if (_futureCache.containsKey(cacheObject.key)) {
      unawaited(_futureCache.remove(cacheObject.key));
    }
    final file = (await fileDir).childFile(cacheObject.relativePath);
    if (await file.exists()) {
      unawaited(file.delete());
    }
  }

  Future<void> dispose() async {
    final provider = await _cacheInfoRepository;
    await provider.close();
  }
}<|MERGE_RESOLUTION|>--- conflicted
+++ resolved
@@ -69,45 +69,27 @@
     await _updateCacheDataInDatabase(cacheObject);
   }
 
-<<<<<<< HEAD
   Future<CacheObject> retrieveCacheData(String key,
-      {bool ignoreMemCache = false}) {
+      {bool ignoreMemCache = false}) async {
     if (!ignoreMemCache && _memCache.containsKey(key)) {
-      return Future.value(_memCache[key]);
-=======
-  Future<CacheObject> retrieveCacheData(String url,
-      {bool ignoreMemCache = false}) async {
-    if (!ignoreMemCache && _memCache.containsKey(url)) {
-      if (await _fileExists(_memCache[url])) {
-        return _memCache[url];
+      if (await _fileExists(_memCache[key])) {
+        return _memCache[key];
       }
->>>>>>> 9c4a43e1
     }
     if (!_futureCache.containsKey(key)) {
       final completer = Completer<CacheObject>();
-<<<<<<< HEAD
-      _getCacheDataFromDatabase(key).then((cacheObject) async {
-=======
-      unawaited(_getCacheDataFromDatabase(url).then((cacheObject) async {
->>>>>>> 9c4a43e1
+      unawaited(_getCacheDataFromDatabase(key).then((cacheObject) async {
         if (cacheObject != null && !await _fileExists(cacheObject)) {
           final provider = await _cacheInfoRepository;
           await provider.delete(cacheObject.id);
           cacheObject = null;
         }
 
-<<<<<<< HEAD
         _memCache[key] = cacheObject;
+        completer.complete(cacheObject);
         unawaited(_futureCache.remove(key));
-      });
+      }));
       _futureCache[key] = completer.future;
-=======
-        _memCache[url] = cacheObject;
-        completer.complete(cacheObject);
-        unawaited(_futureCache.remove(url));
-      }));
-      _futureCache[url] = completer.future;
->>>>>>> 9c4a43e1
     }
     return _futureCache[key];
   }
