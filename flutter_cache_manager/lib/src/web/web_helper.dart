--- conflicted
+++ resolved
@@ -109,21 +109,13 @@
       }
     }));
 
-<<<<<<< HEAD
     final file = await _store.fileSystem.createFile(
       newCacheObject.relativePath,
     );
     yield FileInfo(
       file,
       FileSource.Online,
-      cacheObject.validTill,
-=======
-    final file = (await _store.fileDir).childFile(newCacheObject.relativePath);
-    yield FileInfo(
-      file,
-      FileSource.Online,
       newCacheObject.validTill,
->>>>>>> 28b8d182
       newCacheObject.url,
     );
   }
