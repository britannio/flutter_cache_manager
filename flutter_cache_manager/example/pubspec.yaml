name: example
description: A new Flutter project.
publish_to: none

version: 1.0.0+1

environment:
  sdk: ">=2.10.2 <3.0.0"

dependencies:
  baseflow_plugin_template:
    git:
      url: git://github.com/Baseflow/baseflow_plugin_template.git
      ref: v1.0.0
  cupertino_icons: ^0.1.2
  flutter:
    sdk: flutter
  flutter_cache_manager:
    path: ../
<<<<<<< HEAD
=======
  cupertino_icons: ^1.0.2
>>>>>>> c869918f
  url_launcher: ^5.4.11

dev_dependencies:
  flutter_test:
    sdk: flutter


# The following section is specific to Flutter.
flutter:
  uses-material-design: true

  assets:
    - packages/baseflow_plugin_template/logo.png
    - packages/baseflow_plugin_template/poweredByBaseflow.png<|MERGE_RESOLUTION|>--- conflicted
+++ resolved
@@ -12,15 +12,11 @@
     git:
       url: git://github.com/Baseflow/baseflow_plugin_template.git
       ref: v1.0.0
-  cupertino_icons: ^0.1.2
+  cupertino_icons: ^1.0.2
   flutter:
     sdk: flutter
   flutter_cache_manager:
     path: ../
-<<<<<<< HEAD
-=======
-  cupertino_icons: ^1.0.2
->>>>>>> c869918f
   url_launcher: ^5.4.11
 
 dev_dependencies:
